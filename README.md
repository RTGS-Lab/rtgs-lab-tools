--- conflicted
+++ resolved
@@ -193,7 +193,6 @@
 rtgs gridded-data list-gee-variables -s MOD
 ```
 
-<<<<<<< HEAD
 ### Device Monitoring
 ```bash
 # Monitor all v3 devices across all projects for the last 24 hours
@@ -203,7 +202,7 @@
 # Monitor devices over a specific time frame, from a specific project, without an email notification (terminal output only)
 rtgs device-monitoring monitor --start-date YYYY-MM-DD --end-date YYYY-MM-DD --project "project name" --no-email
 ```
-=======
+
 ### PlanetLabs Imgery
 ```bash
 # Saves a csv file with all avaliable images between two dates for given sensors and roi
@@ -214,7 +213,7 @@
 
 # Download clipped imagery for the selected sensor and region interest for selected dates. Saves image raster file, xml and json with meta information
 rtgs gridded-data download-clipped-scenes --source PSScene --meta-file ./data/search_results_PlanetLabs_2015-06-01_2022-06-01 --out-dir ./data --roi ./data/test_bbox_roi.json
->>>>>>> a6dc79e9
+```
 
 ### Error Analysis
 ```bash
