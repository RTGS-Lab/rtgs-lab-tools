"""CLI module for gridded climate data tools."""

import sys
from datetime import datetime
from pathlib import Path

import click

from ..core.cli_utils import (
    CLIContext,
    add_common_options,
    handle_common_errors,
    parse_area_bounds,
    parse_comma_separated_list,
)


@click.group()
@click.pass_context
def gridded_data_cli(ctx):
    """Gridded climate data tools."""
    ctx.ensure_object(CLIContext)


<<<<<<< HEAD
########################################################
# DOWNLOAD CLIPPED PLANET IMAGES
########################################################
@gridded_data_cli.command()
@click.option(
    "--source",
    multiple=False,
    required=True,
    help="One source of Planet data: PSScene (PlanetScope) or SkySatScene (SkySat)",
)
@click.option(
    "--meta-file",
    help="Path to the CSV file containing id column with scene ids to download",
)
@click.option("--start-date", help="Start date (YYYY-MM-DD)")
@click.option("--end-date", help="End date (YYYY-MM-DD)")
@click.option(
    "--roi",
    required=True,
    help="Region of interest coordinates file path: path/to/file.json",
)
@click.option("--clouds", help="Cloud percentage threshold")
@click.option("--out-dir", "-o", required=True, help="Local output directory")
@add_common_options
@click.pass_context
@handle_common_errors("download-clipped-scenes")
def download_clipped_scenes(
    ctx,
    source,
    meta_file,
    start_date,
    end_date,
    roi,
    clouds,
    out_dir,
    verbose,
    log_file,
    no_postgres_log,
    note,
):
    """Downloading clipped PlanetLabs scenes. Provide eaither a csv file with scene id's or dates and region of interest(roi)."""
    cli_ctx = ctx.obj
    cli_ctx.setup("download-scenes", verbose, log_file, no_postgres_log)

    try:
        from ..gridded_data import download_clipped_scenes, load_roi

        # Load ROI from file
        if roi:
            roi = load_roi(roi).getInfo()

        download_clipped_scenes(
            source=source,
            meta_file=meta_file,
            roi=roi,
            start_date=start_date,
            end_date=end_date,
            clouds=clouds,
            out_dir=out_dir,
        )

        click.echo(f"Planet imagery is saved to: {out_dir}")

    except Exception as e:
        # Log error
        parameters = {
            "start_date": start_date,
            "end_date": end_date,
            "roi": roi,
            "out_dir": out_dir,
            "note": note,
        }
        raise


########################################################
=======
# TODO: planet clipping tool
# https://docs.planet.com/develop/apis/orders/tools/#clip


########################################################
# DOWNLOAD CLIPPED PLANET IMAGES
########################################################
@gridded_data_cli.command()
@click.option(
    "--source",
    multiple=False,
    required=True,
    help="One source of Planet data: PSScene (PlanetScope) or SkySatScene (SkySat)",
)
@click.option(
    "--meta-file",
    help="Path to the CSV file containing id column with scene ids to download",
)
@click.option("--start-date", help="Start date (YYYY-MM-DD)")
@click.option("--end-date", help="End date (YYYY-MM-DD)")
@click.option(
    "--roi",
    required=True,
    help="Region of interest coordinates file path: path/to/file.json",
)
@click.option("--clouds", help="Cloud percentage threshold")
@click.option("--out-dir", "-o", required=True, help="Local output directory")
@add_common_options
@click.pass_context
@handle_common_errors("download-clipped-scenes")
def download_clipped_scenes(
    ctx,
    source,
    meta_file,
    start_date,
    end_date,
    roi,
    clouds,
    out_dir,
    verbose,
    log_file,
    no_postgres_log,
    note,
):
    """Downloading clipped PlanetLabs scenes. Provide eaither a csv file with scene id's or dates and region of interest(roi)."""
    cli_ctx = ctx.obj
    cli_ctx.setup("download-scenes", verbose, log_file, no_postgres_log)

    try:
        from ..gridded_data import download_clipped_scenes, load_roi

        # Load ROI from file
        if roi:
            roi = load_roi(roi).getInfo()

        download_clipped_scenes(
            source=source,
            meta_file=meta_file,
            roi=roi,
            start_date=start_date,
            end_date=end_date,
            clouds=clouds,
            out_dir=out_dir,
        )

        click.echo(f"Planet imagery is saved to: {out_dir}")

    except Exception as e:
        # Log error
        parameters = {
            "start_date": start_date,
            "end_date": end_date,
            "roi": roi,
            "out_dir": out_dir,
            "note": note,
        }
        raise


########################################################
>>>>>>> a7c33495
# DOWNLOAD RAW PLANET IMAGES
########################################################
@gridded_data_cli.command()
@click.option(
    "--source",
    multiple=False,
    required=True,
    help="A source of Planet data: PSScene (PlanetScope), SkySatScene (SkySat)",
)
@click.option(
    "--meta-file",
    help="Path to the CSV file containing id column with scene ids to download",
)
@click.option("--start-date", help="Start date (YYYY-MM-DD)")
@click.option("--end-date", help="End date (YYYY-MM-DD)")
@click.option(
    "--roi",
    help="Region of interest coordinates file path: path/to/file.json",
)
@click.option("--clouds", help="Cloud percentage threshold")
@click.option("--out-dir", "-o", required=True, help="Local output directory")
@add_common_options
@click.pass_context
@handle_common_errors("download-scenes")
def download_scenes(
    ctx,
    source,
    meta_file,
    start_date,
    end_date,
    roi,
    clouds,
    out_dir,
    verbose,
    log_file,
    no_postgres_log,
    note,
):
    """Downloading PlanetLabs scenes. To use provide eaither a csv file with scene id's or dates and region of interest(roi)."""
    cli_ctx = ctx.obj
    cli_ctx.setup("download-scenes", verbose, log_file, no_postgres_log)

    try:
        from ..gridded_data import download_scenes, load_roi

        # Load ROI from file
        if roi:
            roi = load_roi(roi).getInfo()

        download_scenes(
            source=source,
            meta_file=meta_file,
            roi=roi,
            start_date=start_date,
            end_date=end_date,
            clouds=clouds,
            out_dir=out_dir,
        )

        click.echo(f"Planet imagery is saved to: {out_dir}")

    except Exception as e:
        # Log error
        parameters = {
            "start_date": start_date,
            "end_date": end_date,
            "roi": roi,
            "out_dir": out_dir,
            "note": note,
        }
        raise


########################################################
# SEARCH FOR PLANET IMAGES
########################################################
@gridded_data_cli.command()
@click.option(
    "--source",
    multiple=False,
    required=True,
    help="A source of Planet data: PSScene (PlanetScope), SkySatScene (SkySat)",
)
@click.option("--start-date", required=True, help="Start date (YYYY-MM-DD)")
@click.option("--end-date", required=True, help="End date (YYYY-MM-DD)")
@click.option(
    "--roi",
    required=True,
    help="Region of interest coordinates file path: path/to/file.json",
)
@click.option("--clouds", help="Cloud percentage threshold")
@click.option("--out-dir", "-o", required=True, help="Local output directory")
@add_common_options
@click.pass_context
@handle_common_errors("planet-search")
def planet_search(
    ctx,
    source,
    start_date,
    end_date,
    roi,
    clouds,
    out_dir,
    verbose,
    log_file,
    no_postgres_log,
    note,
):
    """Searchg for PlanetLabs imagery between dates."""
    cli_ctx = ctx.obj
    cli_ctx.setup("planet-search", verbose, log_file, no_postgres_log)

    try:
        from ..gridded_data import load_roi, quick_search

        # Load ROI from file
        if roi:
            roi = load_roi(roi).getInfo()
        # print(roi_bounds)

        quick_search(
            source=source,
            roi=roi,
            start_date=start_date,
            end_date=end_date,
            clouds=clouds,
            out_dir=out_dir,
        )

        click.echo(f"Planet Search results are saved to: {out_dir}")

    except Exception as e:
        # Log error
        parameters = {
            "start_date": start_date,
            "end_date": end_date,
            "roi": roi,
            "out_dir": out_dir,
            "note": note,
        }
        raise


########################################################
# SEARCH FOR GEE IMAGES
########################################################
@gridded_data_cli.command()
@click.option(
    "--source",
    multiple=False,
    required=True,
    help="A source of gridded data to download (short name).",
)
@click.option("--start-date", required=True, help="Start date (YYYY-MM-DD)")
@click.option("--end-date", required=True, help="End date (YYYY-MM-DD)")
@click.option(
    "--roi",
    required=True,
    help="Region of interest coordinates file path: path/to/file.json",
)
@click.option("--out-dir", "-o", required=True, help="Local output directory")
@add_common_options
@click.pass_context
@handle_common_errors("gee-search")
def gee_search(
    ctx,
    source,
    start_date,
    end_date,
    roi,
    out_dir,
    verbose,
    log_file,
    no_postgres_log,
    note,
):
    """Searchg for GEE between dates."""
    cli_ctx = ctx.obj
    cli_ctx.setup("gee-search", verbose, log_file, no_postgres_log)

    try:
        from ..gridded_data import load_roi, search_images, sources, init_ee
        
        init_ee()
        
        # Load ROI from file
        if roi:
            roi_bounds = load_roi(roi)

        # Download data
        search_images(
            name=source,
            source=sources[source],
            roi=roi_bounds,
            start_date=start_date,
            end_date=end_date,
            out_dir=out_dir,
        )

        click.echo(f"GEE data saved to: {out_dir}")

    except Exception as e:
        # Log error
        parameters = {
            "start_date": start_date,
            "end_date": end_date,
            "roi": roi,
            "out_dir": out_dir,
            "note": note,
        }
        raise


########################################################
# GET GEE POINT DATA
########################################################
@gridded_data_cli.command()
@click.option(
    "--source",
    multiple=False,
    required=True,
    help="A source of gridded data to download (short name).",
)
@click.option(
    "--variables", multiple=True, required=True, help="Dataset variables to extract"
)
@click.option("--start-date", required=True, help="Start date (YYYY-MM-DD)")
@click.option("--end-date", required=True, help="End date (YYYY-MM-DD)")
@click.option(
    "--roi",
    required=True,
    help="Region of interest coordinates file path: path/to/file.json",
)
@click.option("--clouds", help="Cloud percentage threshold")
@click.option("--out-dir", "-o", required=True, help="Local output directory")
@add_common_options
@click.pass_context
@handle_common_errors("gee-point")
def get_gee_point(
    ctx,
    source,
    variables,
    start_date,
    end_date,
    roi,
    clouds,
    out_dir,
    verbose,
    log_file,
    no_postgres_log,
    note,
):
    """Download GEE point data to the local path."""
    cli_ctx = ctx.obj
    cli_ctx.setup("gee-point", verbose, log_file, no_postgres_log)

    try:
        from ..gridded_data import download_GEE_point, load_roi, sources, init_ee
        
        init_ee()

        # Load ROI from file
        if roi:
            roi_bounds = load_roi(roi)

        # Parse variables
        if variables:
            variable_list = list(variables)[0].replace(" ", "").split(",")
        else:
            variables = []

        # Download data
        cli_ctx.logger.info(f"Downloading from {source}: {variables}")
        download_GEE_point(
            name=source,
            source=sources[source],
            bands=variable_list,
            roi=roi_bounds,
            start_date=start_date,
            end_date=end_date,
            out_dir=out_dir,
        )

        click.echo(f"GEE data downloaded to: {out_dir}")

        # Log success to git
        operation = f"Download GEE data for variables: {', '.join(variables)}"

        parameters = {
            "variables": list(variables),
            "start_date": start_date,
            "end_date": end_date,
            "roi": roi,
            "out_dir": out_dir,
            "note": note,
        }

        results = {
            "success": True,
            "start_time": cli_ctx.start_time.isoformat(),
            "end_time": datetime.now().isoformat(),
            "note": note,
        }

        additional_sections = {
            "Download Summary": f"- **Variables**: {', '.join(variables)}\n- **Date Range**: {start_date} to {end_date}"
        }

        # cli_ctx.log_success(
        #     operation=operation,
        #     parameters=parameters,
        #     results=results,
        #     script_path=__file__,
        #     additional_sections=additional_sections,
        # )

    except Exception as e:
        # Log error
        parameters = {
            "variables": list(variables),
            "start_date": start_date,
            "end_date": end_date,
            "roi": roi,
            "out_dir": out_dir,
            "clouds": clouds,
            "note": note,
        }
        # cli_ctx.log_error("ERA5 error", e, parameters, __file__)
        raise


########################################################
# GET GEE RASTER DATA
########################################################
@gridded_data_cli.command()
@click.option(
    "--source",
    multiple=False,
    required=True,
    help="A source of gridded data to download (short name).",
)
@click.option("--variables", multiple=True, help="Dataset variables to extract")
@click.option("--start-date", required=True, help="Start date (YYYY-MM-DD)")
@click.option("--end-date", required=True, help="End date (YYYY-MM-DD)")
@click.option(
    "--roi",
    required=True,
    help="Region of interest coordinates file path: path/to/file.json",
)
@click.option("--clouds", help="Cloud percentage threshold")
@click.option(
    "--out-dest",
    "-o",
    required=True,
    help="Output destination: drive (google-drive) or bucket (google-bucket)",
)
@click.option("--folder", "-o", help="Output destination folder")
@add_common_options
@click.pass_context
@handle_common_errors("gee-raster")
def get_gee_raster(
    ctx,
    source,
    variables,
    start_date,
    end_date,
    roi,
    clouds,
    out_dest,
    folder,
    verbose,
    log_file,
    no_postgres_log,
    note,
):
    """Download GEE raster data to gdrive or gbucket."""
    cli_ctx = ctx.obj
    cli_ctx.setup("gee-data", verbose, log_file, no_postgres_log)

    try:
        from ..gridded_data import download_GEE_raster, load_roi, sources, init_ee
        
        init_ee()
        
        # Load ROI from file
        if roi:
            roi_bounds = load_roi(roi)

        # Parse variables
        if variables:
            variable_list = list(variables)[0].replace(" ", "").split(",")
        else:
            variables = []

        # Download data
        cli_ctx.logger.info(f"Downloading from {source}: {variables}")
        download_GEE_raster(
            name=source,
            source=sources[source],
            bands=variable_list,
            roi=roi_bounds,
            start_date=start_date,
            end_date=end_date,
            out_dest=out_dest,
            folder=folder,
            clouds=clouds,
        )

        click.echo(f"GEE data downloaded to: {out_dest}/{folder}")

        # Log success to git
        operation = f"Download GEE data for variables: {', '.join(variables)}"

        parameters = {
            "variables": list(variables),
            "start_date": start_date,
            "end_date": end_date,
            "roi": roi,
            "out_dest": out_dest,
            "clouds": clouds,
            "folder": folder,
            "note": note,
        }

        results = {
            "success": True,
            "start_time": cli_ctx.start_time.isoformat(),
            "end_time": datetime.now().isoformat(),
            "note": note,
        }

        additional_sections = {
            "Download Summary": f"- **Variables**: {', '.join(variables)}\n- **Date Range**: {start_date} to {end_date}"
        }

        # cli_ctx.log_success(
        #     operation=operation,
        #     parameters=parameters,
        #     results=results,
        #     script_path=__file__,
        #     additional_sections=additional_sections,
        # )

    except Exception as e:
        # Log error
        parameters = {
            "variables": list(variables),
            "start_date": start_date,
            "end_date": end_date,
            "roi": roi,
            "out_dest": out_dest,
            "clouds": clouds,
            "folder": folder,
            "note": note,
        }
        # cli_ctx.log_error("ERA5 error", e, parameters, __file__)
        raise


########################################################
# LIST AVAILABLE GEE DATASETS
########################################################
@gridded_data_cli.command()
@add_common_options
@click.pass_context
@handle_common_errors("gee-datasets")
def list_gee_datasets(ctx, verbose, log_file, no_postgres_log, note):
    """List available GEE datasets."""
    cli_ctx = ctx.obj
    cli_ctx.setup("gee-datasets", verbose, log_file, no_postgres_log)

    try:
        from ..gridded_data import sources

        click.echo("Available GEE datasets:")
        for key in list(sources.keys()):
            click.echo(f"  {key}: {sources[key]}")

    except Exception as e:
        cli_ctx.log_error("GEE datasets listing error", e, {"note": note}, __file__)
        raise


########################################################
# LIST AVAILABLE GEE VARIABLES
########################################################
@gridded_data_cli.command()
@click.option(
    "--source", "-s", multiple=False, required=True, help="Dataset to list from"
)
@add_common_options
@click.pass_context
@handle_common_errors("gee-dataset-varaibles")
def list_gee_variables(ctx, source, verbose, log_file, no_postgres_log, note):
    """List available variables for the given GEE dataset."""
    cli_ctx = ctx.obj
    cli_ctx.setup("gee-dataset-varaibles", verbose, log_file, no_postgres_log)

    try:
        from ..gridded_data import list_GEE_vars, sources, init_ee
        
        init_ee()

        band_names = list_GEE_vars(sources[source])
        click.echo(f"Available GEE variables for {source}:")
        for band in band_names:
            click.echo(f"  {band}")

    except Exception as e:
        cli_ctx.log_error("GEE variables listing error", e, {"note": note}, __file__)
        raise


########################################################
# GEE AUTHENTICATE
########################################################
@gridded_data_cli.command()
@add_common_options
@click.pass_context
@handle_common_errors("gee-authenticate")
def gee_authenticate(ctx, verbose, log_file, no_postgres_log, note):
    """Google Earth Engine account authentication."""
    cli_ctx = ctx.obj
    cli_ctx.setup("gee-authenticate", verbose, log_file, no_postgres_log)

    import ee
    ee.Authenticate()

if __name__ == "__main__":
    gridded_data_cli()<|MERGE_RESOLUTION|>--- conflicted
+++ resolved
@@ -22,7 +22,6 @@
     ctx.ensure_object(CLIContext)
 
 
-<<<<<<< HEAD
 ########################################################
 # DOWNLOAD CLIPPED PLANET IMAGES
 ########################################################
@@ -99,88 +98,6 @@
 
 
 ########################################################
-=======
-# TODO: planet clipping tool
-# https://docs.planet.com/develop/apis/orders/tools/#clip
-
-
-########################################################
-# DOWNLOAD CLIPPED PLANET IMAGES
-########################################################
-@gridded_data_cli.command()
-@click.option(
-    "--source",
-    multiple=False,
-    required=True,
-    help="One source of Planet data: PSScene (PlanetScope) or SkySatScene (SkySat)",
-)
-@click.option(
-    "--meta-file",
-    help="Path to the CSV file containing id column with scene ids to download",
-)
-@click.option("--start-date", help="Start date (YYYY-MM-DD)")
-@click.option("--end-date", help="End date (YYYY-MM-DD)")
-@click.option(
-    "--roi",
-    required=True,
-    help="Region of interest coordinates file path: path/to/file.json",
-)
-@click.option("--clouds", help="Cloud percentage threshold")
-@click.option("--out-dir", "-o", required=True, help="Local output directory")
-@add_common_options
-@click.pass_context
-@handle_common_errors("download-clipped-scenes")
-def download_clipped_scenes(
-    ctx,
-    source,
-    meta_file,
-    start_date,
-    end_date,
-    roi,
-    clouds,
-    out_dir,
-    verbose,
-    log_file,
-    no_postgres_log,
-    note,
-):
-    """Downloading clipped PlanetLabs scenes. Provide eaither a csv file with scene id's or dates and region of interest(roi)."""
-    cli_ctx = ctx.obj
-    cli_ctx.setup("download-scenes", verbose, log_file, no_postgres_log)
-
-    try:
-        from ..gridded_data import download_clipped_scenes, load_roi
-
-        # Load ROI from file
-        if roi:
-            roi = load_roi(roi).getInfo()
-
-        download_clipped_scenes(
-            source=source,
-            meta_file=meta_file,
-            roi=roi,
-            start_date=start_date,
-            end_date=end_date,
-            clouds=clouds,
-            out_dir=out_dir,
-        )
-
-        click.echo(f"Planet imagery is saved to: {out_dir}")
-
-    except Exception as e:
-        # Log error
-        parameters = {
-            "start_date": start_date,
-            "end_date": end_date,
-            "roi": roi,
-            "out_dir": out_dir,
-            "note": note,
-        }
-        raise
-
-
-########################################################
->>>>>>> a7c33495
 # DOWNLOAD RAW PLANET IMAGES
 ########################################################
 @gridded_data_cli.command()
@@ -326,6 +243,7 @@
 
 ########################################################
 # SEARCH FOR GEE IMAGES
+# SEARCH FOR GEE IMAGES
 ########################################################
 @gridded_data_cli.command()
 @click.option(
@@ -360,6 +278,7 @@
     """Searchg for GEE between dates."""
     cli_ctx = ctx.obj
     cli_ctx.setup("gee-search", verbose, log_file, no_postgres_log)
+    cli_ctx.setup("gee-search", verbose, log_file, no_postgres_log)
 
     try:
         from ..gridded_data import load_roi, search_images, sources, init_ee
@@ -395,6 +314,7 @@
 
 
 ########################################################
+# GET GEE POINT DATA
 # GET GEE POINT DATA
 ########################################################
 @gridded_data_cli.command()
@@ -513,6 +433,7 @@
 
 
 ########################################################
+# GET GEE RASTER DATA
 # GET GEE RASTER DATA
 ########################################################
 @gridded_data_cli.command()
@@ -642,6 +563,7 @@
 
 ########################################################
 # LIST AVAILABLE GEE DATASETS
+# LIST AVAILABLE GEE DATASETS
 ########################################################
 @gridded_data_cli.command()
 @add_common_options
@@ -665,6 +587,7 @@
 
 
 ########################################################
+# LIST AVAILABLE GEE VARIABLES
 # LIST AVAILABLE GEE VARIABLES
 ########################################################
 @gridded_data_cli.command()
